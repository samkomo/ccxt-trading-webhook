from fastapi import APIRouter, HTTPException, Depends, status, UploadFile
import os
from pydantic import BaseModel, EmailStr
from sqlalchemy.orm import Session
from datetime import datetime, timedelta, date
from app.db import SessionLocal
from .models import (
    User,
    Role,
    Permission,
    RolePermission,
    UserRole,
)
from .auth import create_jwt, decode_jwt, get_current_user
from .permissions import permission_required
import secrets

router = APIRouter(prefix="/api/v1/identity", tags=["identity"])


def get_db():
    db = SessionLocal()
    try:
        yield db
    finally:
        db.close()


class RegisterPayload(BaseModel):
    email: EmailStr
    password: str | None = None
    username: str | None = None
    registration_type: str | None = "standard"  # standard | social | demo


class VerifyEmailPayload(BaseModel):
    token: str


class LoginPayload(BaseModel):
    email: EmailStr
    password: str


class ForgotPayload(BaseModel):
    email: EmailStr


class ResetPayload(BaseModel):
    token: str
    new_password: str


<<<<<<< HEAD
class ProfileResponse(BaseModel):
    id: str
    email: EmailStr
    username: str | None = None
    first_name: str | None = None
    last_name: str | None = None
    phone_number: str | None = None
    date_of_birth: date | None = None
    country_code: str | None = None
    timezone: str | None = None
    language: str | None = None
    profile_picture_url: str | None = None


class UpdateProfilePayload(BaseModel):
    username: str | None = None
    first_name: str | None = None
    last_name: str | None = None
    phone_number: str | None = None
    date_of_birth: date | None = None
    country_code: str | None = None
    timezone: str | None = None
    language: str | None = None
=======
class RolePayload(BaseModel):
    name: str
    display_name: str
    description: str | None = None


class PermissionPayload(BaseModel):
    name: str
    display_name: str
    category: str
    resource: str
    action: str
    description: str | None = None


class AssignRolePayload(BaseModel):
    role_id: str
>>>>>>> 3d9e5112


@router.post("/register")
def register(payload: RegisterPayload, db: Session = Depends(get_db)):
    if db.query(User).filter(User.email == payload.email).first():
        raise HTTPException(status_code=400, detail="Email already registered")
    user = User(email=payload.email, username=payload.username)

    if payload.registration_type == "demo":
        user.account_type = "demo"
        user.email_verified = True
        user.set_password(secrets.token_hex(8))
    elif payload.registration_type == "social":
        user.account_type = "social"
        user.email_verified = True
        user.set_password(secrets.token_hex(8))
    else:
        if not payload.password:
            raise HTTPException(status_code=400, detail="Password required")
        user.set_password(payload.password)
        token = create_jwt(user.email, expires_in=3600)
        user.email_verification_token = token

    db.add(user)
    db.commit()
    db.refresh(user)
    return {"user_id": user.id, "email_verification_token": user.email_verification_token}


@router.post("/verify-email")
def verify_email(payload: VerifyEmailPayload, db: Session = Depends(get_db)):
    email = decode_jwt(payload.token)
    if not email:
        raise HTTPException(status_code=400, detail="Invalid token")
    user = db.query(User).filter(User.email_verification_token == payload.token).first()
    if not user:
        raise HTTPException(status_code=400, detail="Invalid token")
    user.email_verified = True
    user.email_verification_token = None
    db.commit()
    return {"message": "email verified"}


@router.post("/login")
def login(payload: LoginPayload, db: Session = Depends(get_db)):
    user = db.query(User).filter(User.email == payload.email).first()
    if not user or not user.verify_password(payload.password):
        raise HTTPException(status_code=status.HTTP_401_UNAUTHORIZED, detail="Invalid credentials")
    token = create_jwt(user.id, expires_in=86400)
    user.last_login_at = datetime.utcnow()
    db.commit()
    return {"access_token": token, "token_type": "bearer"}


@router.post("/logout")
def logout(current: User = Depends(get_current_user)):
    return {"message": "logged out"}


@router.post("/forgot-password")
def forgot_password(payload: ForgotPayload, db: Session = Depends(get_db)):
    user = db.query(User).filter(User.email == payload.email).first()
    if not user:
        return {"message": "ok"}
    token = create_jwt(user.id, expires_in=3600)
    user.password_reset_token = token
    user.password_reset_expires_at = datetime.utcnow() + timedelta(hours=1)
    db.commit()
    return {"reset_token": token}


@router.post("/reset-password")
def reset_password(payload: ResetPayload, db: Session = Depends(get_db)):
    user_id = decode_jwt(payload.token)
    if not user_id:
        raise HTTPException(status_code=400, detail="Invalid token")
    user = db.query(User).filter(User.password_reset_token == payload.token).first()
    if not user or not user.password_reset_expires_at or user.password_reset_expires_at < datetime.utcnow():
        raise HTTPException(status_code=400, detail="Invalid or expired token")
    user.set_password(payload.new_password)
    user.password_reset_token = None
    user.password_reset_expires_at = None
    db.commit()
    return {"message": "password updated"}


<<<<<<< HEAD
@router.get("/profile", response_model=ProfileResponse)
def get_profile(current: User = Depends(get_current_user)):
    return ProfileResponse(
        id=current.id,
        email=current.email,
        username=current.username,
        first_name=current.first_name,
        last_name=current.last_name,
        phone_number=current.phone_number,
        date_of_birth=current.date_of_birth,
        country_code=current.country_code,
        timezone=current.timezone,
        language=current.language,
        profile_picture_url=current.profile_picture_url,
    )


@router.put("/profile", response_model=ProfileResponse)
def update_profile(
    payload: UpdateProfilePayload,
    db: Session = Depends(get_db),
    current: User = Depends(get_current_user),
):
    user = db.query(User).filter(User.id == current.id).first()
    for field, value in payload.model_dump(exclude_unset=True).items():
        setattr(user, field, value)
    db.commit()
    db.refresh(user)
    return get_profile(user)


@router.post("/profile/picture")
def upload_profile_picture(
    file: UploadFile,
    db: Session = Depends(get_db),
    current: User = Depends(get_current_user),
):
    directory = "uploads/profile_pictures"
    os.makedirs(directory, exist_ok=True)
    filename = f"{current.id}_{file.filename}"
    path = os.path.join(directory, filename)
    with open(path, "wb") as out:
        out.write(file.file.read())
    user = db.query(User).filter(User.id == current.id).first()
    user.profile_picture_url = path
    db.commit()
    return {"profile_picture_url": user.profile_picture_url}


@router.delete("/account")
def delete_account(db: Session = Depends(get_db), current: User = Depends(get_current_user)):
    user = db.query(User).filter(User.id == current.id).first()
    db.delete(user)
    db.commit()
    return {"message": "account deleted"}
=======
@permission_required("role_management", "read")
@router.get("/roles")
def list_roles(db: Session = Depends(get_db)):
    roles = db.query(Role).all()
    return [
        {
            "id": r.id,
            "name": r.name,
            "display_name": r.display_name,
            "description": r.description,
        }
        for r in roles
    ]


@permission_required("role_management", "write")
@router.post("/roles")
def create_role(payload: RolePayload, db: Session = Depends(get_db)):
    role = Role(
        name=payload.name,
        display_name=payload.display_name,
        description=payload.description,
    )
    db.add(role)
    db.commit()
    db.refresh(role)
    return {"id": role.id}


@permission_required("permission_management", "read")
@router.get("/permissions")
def list_permissions(db: Session = Depends(get_db)):
    perms = db.query(Permission).all()
    return [
        {
            "id": p.id,
            "name": p.name,
            "display_name": p.display_name,
            "resource": p.resource,
            "action": p.action,
            "category": p.category,
            "description": p.description,
        }
        for p in perms
    ]


@permission_required("permission_management", "write")
@router.post("/permissions")
def create_permission(payload: PermissionPayload, db: Session = Depends(get_db)):
    perm = Permission(**payload.model_dump())
    db.add(perm)
    db.commit()
    db.refresh(perm)
    return {"id": perm.id}


@permission_required("role_management", "read")
@router.get("/users/{user_id}/roles")
def get_user_roles(user_id: str, db: Session = Depends(get_db)):
    roles = (
        db.query(UserRole)
        .filter(UserRole.user_id == user_id, UserRole.is_active == True)
        .all()
    )
    return [r.role_id for r in roles]


@permission_required("role_management", "write")
@router.post("/users/{user_id}/roles")
def assign_role(user_id: str, payload: AssignRolePayload, db: Session = Depends(get_db)):
    user = db.query(User).filter(User.id == user_id).first()
    role = db.query(Role).filter(Role.id == payload.role_id).first()
    if not user or not role:
        raise HTTPException(status_code=404, detail="User or role not found")
    assoc = UserRole(user_id=user_id, role_id=payload.role_id)
    db.add(assoc)
    db.commit()
    db.refresh(assoc)
    return {"id": assoc.id}
>>>>>>> 3d9e5112
<|MERGE_RESOLUTION|>--- conflicted
+++ resolved
@@ -51,7 +51,6 @@
     new_password: str
 
 
-<<<<<<< HEAD
 class ProfileResponse(BaseModel):
     id: str
     email: EmailStr
@@ -75,7 +74,7 @@
     country_code: str | None = None
     timezone: str | None = None
     language: str | None = None
-=======
+
 class RolePayload(BaseModel):
     name: str
     display_name: str
@@ -93,7 +92,6 @@
 
 class AssignRolePayload(BaseModel):
     role_id: str
->>>>>>> 3d9e5112
 
 
 @router.post("/register")
@@ -180,7 +178,6 @@
     return {"message": "password updated"}
 
 
-<<<<<<< HEAD
 @router.get("/profile", response_model=ProfileResponse)
 def get_profile(current: User = Depends(get_current_user)):
     return ProfileResponse(
@@ -236,7 +233,7 @@
     db.delete(user)
     db.commit()
     return {"message": "account deleted"}
-=======
+
 @permission_required("role_management", "read")
 @router.get("/roles")
 def list_roles(db: Session = Depends(get_db)):
@@ -316,5 +313,4 @@
     db.add(assoc)
     db.commit()
     db.refresh(assoc)
-    return {"id": assoc.id}
->>>>>>> 3d9e5112
+    return {"id": assoc.id}