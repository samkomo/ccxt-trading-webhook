<<<<<<< HEAD
from fastapi import APIRouter, HTTPException, Request, status
from app.auth import verify_signature, verify_token
from app.session_pool import get_session
=======
from fastapi import APIRouter, HTTPException, Request, status, Depends
from app.auth import verify_signature, verify_token, require_api_key
from app.exchange_factory import get_exchange
from app.tasks import place_order_task
>>>>>>> 985c46c0
from typing import Optional, Literal
from pydantic import BaseModel, constr, confloat
import logging
from ccxt.base.errors import ExchangeError, NetworkError
from tenacity import retry, stop_after_attempt, wait_exponential, retry_if_exception_type
from app.rate_limiter import limiter
from config.settings import settings

router = APIRouter()
logger = logging.getLogger("webhook_logger")


@retry(
    reraise=True,
    stop=stop_after_attempt(3),
    wait=wait_exponential(min=1, max=10),
    retry=retry_if_exception_type((NetworkError, ExchangeError)),
)
async def place_market_order(exchange, symbol: str, side: str, amount: float):
    """Place a market order with retry on network or exchange errors."""
    return await exchange.create_market_order(
        symbol=symbol,
        side=side,
        amount=amount,
    )


class WebhookPayload(BaseModel):
    """
    Defines the expected structure of incoming webhook payloads.

    Fields:
        exchange (str): The exchange ID (e.g., 'binance').
        apiKey (str): API key for the exchange.
        secret (str): API secret for the exchange.
        symbol (str): Trading pair symbol matching ``^[A-Z0-9]+/[A-Z0-9]+$``.
        side (Literal["buy", "sell"]): Order side.
        amount (float): Amount of asset to buy/sell (> 0).
        price (float): Limit price for the order (> 0).
        token (Optional[str]): Fallback auth token (for unsigned clients like TradingView).
    """
    exchange: str
    apiKey: str
    secret: str
    symbol: constr(pattern="^[A-Z0-9]+/[A-Z0-9]+$")
    side: Literal["buy", "sell"]
    amount: confloat(gt=0)
    price: confloat(gt=0)
    token: Optional[str] = None


@router.post("/webhook")
@limiter.limit(settings.RATE_LIMIT)
async def webhook(request: Request, payload: WebhookPayload, _: None = Depends(require_api_key)):
    """Handles webhook requests, enforcing HTTPS and verifying either an HMAC
    signature or token before executing the order."""
    if settings.REQUIRE_HTTPS and request.url.scheme != "https":
        logger.warning("Plain HTTP request rejected")
        raise HTTPException(status_code=400, detail="HTTPS required")
    if "X-Signature" in request.headers:
        if not await verify_signature(request):
            logger.warning("Invalid HMAC signature")
            raise HTTPException(status_code=403, detail="Invalid signature")
    else:
        if not verify_token(payload.token):
            logger.warning("Missing or invalid token in fallback mode")
            raise HTTPException(status_code=403, detail="Unauthorized")

    if settings.QUEUE_ORDERS:
        place_order_task.delay(payload.model_dump())
        logger.info("Order enqueued for async execution")
        return {"status": "queued"}

    exchange = None
    markets = None
    try:
        exchange, markets = await get_session(
            payload.exchange, payload.apiKey, payload.secret
        )
        logger.debug(markets.get(payload.symbol))

        order = await exchange.create_market_order(
            symbol=payload.symbol,
            side=payload.side,
            amount=payload.amount,
        )

        logger.info(f"Order placed: {order}")
        return {"status": "success", "order": order}

    except ExchangeError as ccxt_err:
        logger.warning(f"CCXT exchange error: {ccxt_err}")
        raise HTTPException(status_code=400, detail=f"Exchange error: {str(ccxt_err)}")

    except NetworkError as net_err:
        logger.warning(f"CCXT network error: {net_err}")
        raise HTTPException(status_code=502, detail=f"Network error: {str(net_err)}")

    except ValueError as ve:
        logger.warning(f"Validation error: {ve}")
        raise HTTPException(status_code=422, detail=str(ve))

    except HTTPException as http_exc:
        raise http_exc

    except Exception as e:
        logger.exception("Unhandled server error")
        raise HTTPException(status_code=500, detail="Internal server error")

<|MERGE_RESOLUTION|>--- conflicted
+++ resolved
@@ -1,13 +1,9 @@
-<<<<<<< HEAD
-from fastapi import APIRouter, HTTPException, Request, status
-from app.auth import verify_signature, verify_token
-from app.session_pool import get_session
-=======
+
 from fastapi import APIRouter, HTTPException, Request, status, Depends
 from app.auth import verify_signature, verify_token, require_api_key
+from app.session_pool import get_session
 from app.exchange_factory import get_exchange
 from app.tasks import place_order_task
->>>>>>> 985c46c0
 from typing import Optional, Literal
 from pydantic import BaseModel, constr, confloat
 import logging
