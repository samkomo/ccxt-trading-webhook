from fastapi import APIRouter, HTTPException, Request, status, Depends
from app.auth import verify_signature, verify_token, require_api_key
from app.exchange_factory import get_exchange
from app.tasks import place_order_task
from typing import Optional, Literal
from pydantic import BaseModel, constr, confloat
import logging
from ccxt.base.errors import ExchangeError, NetworkError
from tenacity import retry, stop_after_attempt, wait_exponential, retry_if_exception_type
from app.rate_limiter import limiter
from config.settings import settings

router = APIRouter()
logger = logging.getLogger("webhook_logger")


@retry(
    reraise=True,
    stop=stop_after_attempt(3),
    wait=wait_exponential(min=1, max=10),
    retry=retry_if_exception_type((NetworkError, ExchangeError)),
)
async def place_market_order(exchange, symbol: str, side: str, amount: float):
    """Place a market order with retry on network or exchange errors."""
    return await exchange.create_market_order(
        symbol=symbol,
        side=side,
        amount=amount,
    )


class WebhookPayload(BaseModel):
    """
    Defines the expected structure of incoming webhook payloads.

    Fields:
        exchange (str): The exchange ID (e.g., 'binance').
        apiKey (str): API key for the exchange.
        secret (str): API secret for the exchange.
        symbol (str): Trading pair symbol matching ``^[A-Z0-9]+/[A-Z0-9]+$``.
        side (Literal["buy", "sell"]): Order side.
        amount (float): Amount of asset to buy/sell (> 0).
        price (float): Limit price for the order (> 0).
        token (Optional[str]): Fallback auth token (for unsigned clients like TradingView).
    """
    exchange: str
    apiKey: str
    secret: str
    symbol: constr(pattern="^[A-Z0-9]+/[A-Z0-9]+$")
    side: Literal["buy", "sell"]
    amount: confloat(gt=0)
    price: confloat(gt=0)
    token: Optional[str] = None


@router.post("/webhook")
@limiter.limit(settings.RATE_LIMIT)
async def webhook(request: Request, payload: WebhookPayload, _: None = Depends(require_api_key)):
    """Handles webhook requests, enforcing HTTPS and verifying either an HMAC
    signature or token before executing the order."""
    if settings.REQUIRE_HTTPS and request.url.scheme != "https":
        logger.warning("Plain HTTP request rejected")
        raise HTTPException(status_code=400, detail="HTTPS required")
    if "X-Signature" in request.headers:
        if not await verify_signature(request):
            logger.warning("Invalid HMAC signature")
            raise HTTPException(status_code=403, detail="Invalid signature")
    else:
        if not verify_token(payload.token):
            logger.warning("Missing or invalid token in fallback mode")
            raise HTTPException(status_code=403, detail="Unauthorized")

    if settings.QUEUE_ORDERS:
        place_order_task.delay(payload.model_dump())
        logger.info("Order enqueued for async execution")
        return {"status": "queued"}

    exchange = None
    try:
        exchange = await get_exchange(payload.exchange, payload.apiKey, payload.secret)
        markets = await exchange.load_markets()
        logger.debug(markets.get(payload.symbol))

<<<<<<< HEAD
        order = await exchange.create_market_order(
=======
        # order = await exchange.create_limit_order(
        #     symbol=payload.symbol,
        #     side=payload.side,
        #     amount=payload.amount,
        #     price=payload.price
        # )
        order = await place_market_order(
            exchange,
>>>>>>> 9bf95268
            symbol=payload.symbol,
            side=payload.side,
            amount=payload.amount,
        )

        logger.info(f"Order placed: {order}")
        return {"status": "success", "order": order}

    except ExchangeError as ccxt_err:
        logger.warning(f"CCXT exchange error: {ccxt_err}")
        raise HTTPException(status_code=400, detail=f"Exchange error: {str(ccxt_err)}")

    except NetworkError as net_err:
        logger.warning(f"CCXT network error: {net_err}")
        raise HTTPException(status_code=502, detail=f"Network error: {str(net_err)}")

    except ValueError as ve:
        logger.warning(f"Validation error: {ve}")
        raise HTTPException(status_code=422, detail=str(ve))

    except HTTPException as http_exc:
        raise http_exc

    except Exception as e:
        logger.exception("Unhandled server error")
        raise HTTPException(status_code=500, detail="Internal server error")

    finally:
        if exchange:
            await exchange.close()<|MERGE_RESOLUTION|>--- conflicted
+++ resolved
@@ -81,18 +81,7 @@
         markets = await exchange.load_markets()
         logger.debug(markets.get(payload.symbol))
 
-<<<<<<< HEAD
         order = await exchange.create_market_order(
-=======
-        # order = await exchange.create_limit_order(
-        #     symbol=payload.symbol,
-        #     side=payload.side,
-        #     amount=payload.amount,
-        #     price=payload.price
-        # )
-        order = await place_market_order(
-            exchange,
->>>>>>> 9bf95268
             symbol=payload.symbol,
             side=payload.side,
             amount=payload.amount,
