--- conflicted
+++ resolved
@@ -97,15 +97,13 @@
 curl http://127.0.0.1:8000/
 ```
 
-<<<<<<< HEAD
 Interactive API docs are available at [http://127.0.0.1:8000/docs](http://127.0.0.1:8000/docs).
-=======
+
 Expose metrics:
 
 ```bash
 curl http://127.0.0.1:8000/metrics
 ```
->>>>>>> 81cea0dc
 
 Simulate an alert:
 
