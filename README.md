# 🚀 CCXT FastAPI Async Webhook

A production-grade, asynchronous webhook for executing crypto trades using TradingView alerts and `ccxt.async_support`. Secure, tested, and deployable.

---

## 1. 🏁 Project Overview

This project is a production-grade, asynchronous webhook server built with **FastAPI** for **executing cryptocurrency trades** via [TradingView](https://tradingview.com) alerts. It securely handles webhook requests and places live orders on supported crypto exchanges using the [`ccxt`](https://github.com/ccxt/ccxt) library (with async support).

### 🎯 Use Cases
- Automated trading via TradingView strategies
- Backtest-to-execution pipeline
- Scalable webhook backend for crypto signal platforms

### 🛠 Built With
- **FastAPI** – high-performance Python web framework
- **CCXT (async_support)** – unified crypto exchange trading library
- **pytest + httpx** – async-capable testing stack
- **Heroku-ready** – cloud deployment via Procfile

---

## 2. 🚀 Features

- ⚡ **Asynchronous** with FastAPI + `ccxt.async_support`
- 🔐 **Secure dual-mode authentication** (HMAC + timestamp or token fallback)
- 📡 **TradingView-compatible**
- 🧪 **Full async test suite** with `pytest-asyncio` and mocking
- ☁️ **Heroku deployment ready**
- 🚦 **Per-IP rate limiting** via `slowapi`
<<<<<<< HEAD
- 🗄️ **Session pooling** to reuse exchange connections and markets for faster orders

Caching the exchange sessions avoids repeated `load_markets` calls, reducing
order latency by roughly **500ms** per request during testing. Cached sessions
expire after `SESSION_TTL` seconds of inactivity.
=======
- 📑 **JSON structured logging** for easy ingestion
- 📊 **Prometheus metrics** available at `/metrics`
>>>>>>> 985c46c0

---

## 3. 📦 Installation & Setup

```bash
git clone https://github.com/your-username/ccxt-trading-webhook.git
cd ccxt-trading-webhook

python3 -m venv venv
source venv/bin/activate

pip install -r requirements.txt
cp .env.example .env
```

---

## 4. 🔐 Environment Variables

```env
WEBHOOK_SECRET=your_shared_secret
DEFAULT_EXCHANGE=binance
DEFAULT_API_KEY=your_exchange_api_key
DEFAULT_API_SECRET=your_exchange_api_secret
LOG_LEVEL=INFO
RATE_LIMIT=10/minute
SIGNATURE_CACHE_TTL=300
TOKEN_TTL=86400
SESSION_TTL=3600
REQUIRE_HTTPS=false
QUEUE_ORDERS=false
STATIC_API_KEY=
REQUIRE_API_KEY=false
```

| Variable           | Description |
|--------------------|-------------|
| `WEBHOOK_SECRET`   | Shared secret for HMAC or token |
| `DEFAULT_EXCHANGE` | Fallback exchange |
| `DEFAULT_API_KEY`  | Optional fallback key |
| `DEFAULT_API_SECRET` | Optional fallback secret |
| `LOG_LEVEL`        | Logging verbosity |
| `RATE_LIMIT`       | Requests allowed per timeframe |
| `SIGNATURE_CACHE_TTL` | Cache TTL for replay-protection signatures |
| `TOKEN_TTL` | Expiration time for issued tokens (seconds) |
| `SESSION_TTL` | Seconds to keep cached exchange sessions |
| `REQUIRE_HTTPS` | Reject plain HTTP requests when set to `true` |
| `QUEUE_ORDERS` | Enqueue orders to Celery when enabled |
| `STATIC_API_KEY` | API key expected in the `X-API-Key` header |
| `REQUIRE_API_KEY` | Enable static API key verification |

Logs are emitted in JSON format for easier ingestion into log platforms.

---

## 5. ▶️ Running the Webhook Locally

```bash
uvicorn main:app --reload
```

Test the health endpoint:

```bash
curl http://127.0.0.1:8000/
```

Interactive API docs are available at [http://127.0.0.1:8000/docs](http://127.0.0.1:8000/docs).

Expose metrics:

```bash
curl http://127.0.0.1:8000/metrics
```

Simulate an alert:

```bash
python simulate_tradingview.py
```

---

## 6. 📡 Webhook Payload Format

### 🔐 A. Secure Mode

Use headers:

| Header | Description |
|--------|-------------|
| `X-Timestamp` | Unix time in seconds |
| `X-Signature` | HMAC SHA256 using `WEBHOOK_SECRET` |

Generate signature:

```python
hmac.new(secret.encode(), json_body.encode(), hashlib.sha256).hexdigest()
```

---

### 🔁 B. Token Fallback Mode

Use this when custom headers can't be set (e.g., TradingView):

```json
{
  "token": "issued_token_here",
  ...
}
```

**Issuing a Token**
Generate and store a token with an optional TTL (defaults to `TOKEN_TTL`):

```bash
python manage_tokens.py issue --ttl 3600
```
The command prints the token value which should be used in TradingView alerts.

**Revoking a Token**

```bash
python manage_tokens.py revoke <token>
```
Expired tokens are automatically cleaned up during verification.

---

## 7. 🔁 TradingView Integration

- Set Webhook URL in the TradingView alert:
  `https://your-app.herokuapp.com/webhook`

- Paste the message as **one-line JSON**:

```json
{
  "token": "issued_token_here",
  "exchange": "{{exchange}}",
  "apiKey": "your_api_key",
  "secret": "your_api_secret",
  "symbol": "{{ticker}}",
  "side": "{{strategy.order.action}}",
  "amount": "{{strategy.order.contracts}}",
  "price": "{{close}}"
}
```

**Common Variables**:

| Variable                      | Description                                      |
|------------------------------|--------------------------------------------------|
| `{{strategy.order.action}}`  | `"buy"` or `"sell"` depending on strategy signal |
| `{{strategy.order.id}}`      | Custom order ID from Pine script                 |
| `{{strategy.position_size}}` | Size of the current position                     |
| `{{strategy.order.contracts}}`| Number of contracts/units in the order           |
| `{{close}}`                  | Close price of the current candle                |
| `{{ticker}}`                 | Trading pair (e.g., `BTCUSDT`)                   |
| `{{exchange}}`               | Exchange name (e.g., `BINANCE`)                  |
| `{{time}}`                   | UNIX timestamp of the candle                     |

---

## 8. 🧪 Testing

Run all tests:

```bash
pytest tests/
```

Tests require `WEBHOOK_SECRET`, `DEFAULT_EXCHANGE`, `DEFAULT_API_KEY`, and
`DEFAULT_API_SECRET` to be set. Copy `.env.example` or export these variables
before running `pytest`.

Tests cover:
- Token/HMAC auth
- Timestamp checks
- Order routing
- Async safety

Run a full local simulation:

```bash
python simulate_tradingview.py
```

---

## 9. ☁️ Deployment (Heroku)

### CLI-Based Deployment:

```bash
heroku create ccxt-fastapi-webhook
heroku config:set WEBHOOK_SECRET=...
git push heroku main
```

### GitHub-Based Auto Deploy:

1. Go to **Heroku Dashboard → Deploy tab**
2. Choose GitHub → Connect your repo
3. Enable Auto Deploy on `main`
4. Set secrets under **Config Vars**:

```bash
heroku config:set WEBHOOK_SECRET=your_shared_secret
heroku config:set DEFAULT_EXCHANGE=binance
heroku config:set DEFAULT_API_KEY=your_api_key
heroku config:set DEFAULT_API_SECRET=your_api_secret
heroku config:set LOG_LEVEL=INFO
```

---

## 10. 🔒 HTTPS & Reverse Proxy

For production you should serve the webhook over HTTPS. You can either run
Uvicorn behind a reverse proxy like **Nginx** or enable TLS directly.

### Nginx Example

```nginx
server {
    listen 443 ssl;
    server_name example.com;

    ssl_certificate     /path/fullchain.pem;
    ssl_certificate_key /path/privkey.pem;

    location / {
        proxy_pass http://127.0.0.1:8000;
        proxy_set_header Host $host;
        proxy_set_header X-Forwarded-For $proxy_add_x_forwarded_for;
        proxy_set_header X-Forwarded-Proto $scheme;
    }
}
```

Run Uvicorn bound to localhost:

```bash
uvicorn main:app --host 127.0.0.1 --port 8000
```

### Direct TLS with Uvicorn

```bash
uvicorn main:app --host 0.0.0.0 --port 443 \
  --ssl-keyfile /path/privkey.pem --ssl-certfile /path/fullchain.pem
```

Set `REQUIRE_HTTPS=true` in `.env` to reject plain HTTP requests.

---

## 11. 📂 Project Structure

```text
ccxt-trading-webhook/
├── app/
│   ├── auth.py
│   ├── routes.py
│   ├── exchange_factory.py
│   ├── utils.py
├── config/settings.py
├── tests/test_webhook.py
├── simulate_tradingview.py
├── main.py
├── Procfile
├── requirements.txt
├── runtime.txt
├── README.md
```

---

## 📄 License

MIT
<|MERGE_RESOLUTION|>--- conflicted
+++ resolved
@@ -29,16 +29,13 @@
 - 🧪 **Full async test suite** with `pytest-asyncio` and mocking
 - ☁️ **Heroku deployment ready**
 - 🚦 **Per-IP rate limiting** via `slowapi`
-<<<<<<< HEAD
 - 🗄️ **Session pooling** to reuse exchange connections and markets for faster orders
 
 Caching the exchange sessions avoids repeated `load_markets` calls, reducing
 order latency by roughly **500ms** per request during testing. Cached sessions
 expire after `SESSION_TTL` seconds of inactivity.
-=======
 - 📑 **JSON structured logging** for easy ingestion
 - 📊 **Prometheus metrics** available at `/metrics`
->>>>>>> 985c46c0
 
 ---
 
