--- conflicted
+++ resolved
@@ -19,12 +19,9 @@
             replay protection.
         TOKEN_TTL (int): Seconds before issued tokens expire.
         REQUIRE_HTTPS (bool): Reject non-HTTPS requests when True.
-<<<<<<< HEAD
         QUEUE_ORDERS (bool): Enqueue orders to Celery when True.
-=======
         STATIC_API_KEY (str): API key required in header when enabled.
         REQUIRE_API_KEY (bool): Enforce API key verification when True.
->>>>>>> 9bf95268
     """
     WEBHOOK_SECRET: str
     DEFAULT_EXCHANGE: str
@@ -35,12 +32,9 @@
     SIGNATURE_CACHE_TTL: int = 300
     TOKEN_TTL: int = 86400
     REQUIRE_HTTPS: bool = False
-<<<<<<< HEAD
     QUEUE_ORDERS: bool = False
-=======
     STATIC_API_KEY: str = ""
     REQUIRE_API_KEY: bool = False
->>>>>>> 9bf95268
 
     model_config = SettingsConfigDict(
         env_file=".env",
